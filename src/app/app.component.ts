--- conflicted
+++ resolved
@@ -1,11 +1,7 @@
 import {Component, OnInit, Renderer2} from '@angular/core';
 import {AppConstants} from './constants/app.constants';
-<<<<<<< HEAD
-import {LoadingService, LoadingState} from './services/loading/loading.service';
-=======
 import {CSPService} from './services/security/csp.service';
 import {SecurityUtilsService} from './services/security/security-utils.service';
->>>>>>> 7df7b36d
 
 @Component({
     selector: 'app-root',
@@ -16,27 +12,12 @@
     title = 'JSON Beauty';
     currentYear: number = new Date().getFullYear();
     isDarkMode = false;
-    loadingState: LoadingState = {
-        isLoading: false,
-        message: '',
-        progress: 0,
-        operation: ''
-    };
 
     constructor(
         private renderer: Renderer2,
-<<<<<<< HEAD
-        private loadingService: LoadingService
-    ) {
-        // Subscribe to loading state changes
-        this.loadingService.loading$.subscribe(state => {
-            this.loadingState = state;
-        });
-=======
         private cspService: CSPService,
         private securityUtils: SecurityUtilsService
     ) {
->>>>>>> 7df7b36d
     }
 
     ngOnInit(): void {
